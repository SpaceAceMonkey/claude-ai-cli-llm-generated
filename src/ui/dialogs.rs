--- conflicted
+++ resolved
@@ -503,11 +503,6 @@
     
     // Instructions
     let instructions = Paragraph::new("←→: Select color type | ↑↓: Select color | Enter: Apply | Esc: Cancel")
-<<<<<<< HEAD
-<<<<<<< Updated upstream
-=======
-=======
->>>>>>> 6ce24786
         .block(create_enhanced_dialog_block("Instructions"))
         .style(Style::default().bg(Color::Black).fg(Color::White));
     
@@ -543,7 +538,6 @@
         height: dialog_height,
     };
     
-<<<<<<< HEAD
     // Create outer border area for visual separation
     let outer_border_area = Rect {
         x: dialog_area.x.saturating_sub(1),
@@ -559,8 +553,6 @@
         .style(Style::default().bg(Color::Black));
     f.render_widget(outer_border, outer_border_area);
     
-=======
->>>>>>> 6ce24786
     f.render_widget(Clear, dialog_area);
     
     // Create layout for the dialog
@@ -603,10 +595,6 @@
     }
     
     let profile_list = List::new(profile_items)
-<<<<<<< HEAD
->>>>>>> Stashed changes
-=======
->>>>>>> 6ce24786
         .block(Block::default()
             .borders(Borders::ALL)
             .title("Available Profiles")
